
import struct
import functools
import numpy as np
from videocore6 import float_to_int, int_to_float, int_to_uint


class AssembleError(Exception):
    pass


class Assembly(list):

    def __init__(self, *args, **kwargs):

        super().__init__(*args, **kwargs)

        # name : index
        self.labels = {}

    def finalize(self):
        for idx, insn in enumerate(self):
            if insn.insn_type == 'branch':
                if insn.addr_label is not None:
                    idx_addr = self.labels[insn.addr_label]
                    insn.addr = int_to_uint((idx_addr - idx - 4) * 8)
            insn.finalized = True


class Label(object):

    def __init__(self, asm):
        self.asm = asm

    def __getattr__(self, name):
        if name in self.asm.labels:
            raise AssembleError(f'Label is duplicated: {name}')
        self.asm.labels[name] = len(self.asm)


class Reference(str):

    def __getattr__(self, name):
        return name


class Register(object):

    OUTPUT_MODIFIER = {
        # modifier: (f32, f16)
        'none': 0,
        'l': 1,
        'h': 2,
    }

    INPUT_MODIFIER = {
        # modifier: (f32, f16)
        'none': (1, 0),
        'abs': (0, None),
        'l': (2, None),
        'h': (3, None),
        'r32': (None, 1),
        'rl2h': (None, 2),
        'rh2l': (None, 3),
        'swap': (None, 4),
    }

    def __init__(self, name, magic, waddr, pack='none', unpack='none'):
        self.name = name
        self.magic = magic
        self.waddr = waddr
        self.pack_bits = Register.OUTPUT_MODIFIER[pack]
        self.unpack_bits = Register.INPUT_MODIFIER[unpack]

    def pack(self, modifier):
        assert self.pack_bits == Register.OUTPUT_MODIFIER['none']
        return Register(self.name, self.magic, self.waddr, pack=modifier)

    def unpack(self, modifier):
        assert self.unpack_bits == Register.INPUT_MODIFIER['none']
        return Register(self.name, self.magic, self.waddr, unpack=modifier)


class Signal(object):

    def __init__(self, name, dst=None):
        self.name = name
        self.dst = dst

    def is_write(self):
        ''' Write (to destinatino register) signal '''
        return self.dst is not None


class WriteSignal(object):

    def __init__(self, name):
        self.name = name

    def __call__(self, dst):
        return Signal(self.name, dst)


class Signals(set):

    def __init__(self):
        super(Signals, self).__init__()

    def add(self, sigs):
        if isinstance(sigs, WriteSignal):
            sig = sigs
            raise AssembleError('"{}" requires destination register (ex. "{}(r0)")'.format(sig.name, sig.name))
        elif isinstance(sigs, Signal):
            sig = sigs
            if sig.name in [s.name for s in self]:
                raise AssembleError('Signal "{}" is duplicated'.format(sig.name))
            super(Signals, self).add(sig)
            if len([s.dst for s in self if s.dst is not None]) > 1:
                raise AssembleError('Too many signals that require destination register')
        elif isinstance(sigs, (list, tuple, set)):
            for sig in sigs:
                self.add(sig)
        else:
            raise AssembleError('Invalid signal object')

    def __int__(self):
        return {
            frozenset(): 0,
            frozenset(['thrsw']): 1,
            frozenset(['ldunif']): 2,
            frozenset(['thrsw', 'ldunif']): 3,
            frozenset(['ldtmu']): 4,
            frozenset(['thrsw', 'ldtmu']): 5,
            frozenset(['ldtmu', 'ldunif']): 6,
            frozenset(['thrsw', 'ldtmu', 'ldunif']): 7,
            frozenset(['ldvary']): 8,
            frozenset(['thrsw', 'ldvary']): 9,
            frozenset(['ldvary', 'ldunif']): 10,
            frozenset(['thrsw', 'ldvary', 'ldunif']): 11,
            frozenset(['ldunifrf']): 12,
            frozenset(['thrsw', 'ldunifrf']): 13,
            frozenset(['smimm', 'ldvary']): 14,
            frozenset(['smimm']): 15,
            frozenset(['ldtlb']): 16,
            frozenset(['ldtlbu']): 17,
            frozenset(['wrtmuc']): 18,
            frozenset(['thrsw', 'wrtmuc']): 19,
            frozenset(['ldvary', 'wrtmuc']): 20,
            frozenset(['thrsw', 'ldvary', 'wrtmuc']): 21,
            frozenset(['ucb']): 22,
            frozenset(['rot']): 23,
            frozenset(['ldunifa']): 24,
            frozenset(['ldunifarf']): 25,
            frozenset(['smimm', 'ldtmu']): 31,
        }[frozenset([sig.name for sig in self])]

    def is_write(self):
        return any([sig.is_write() for sig in self])

    def write_address(self):
        assert self.is_write()
        dst = [sig.dst for sig in self if sig.dst is not None][0]
        return (dst.magic << 6) | dst.waddr


class Instruction(object):

    SIGNALS = {
        'thrsw': Signal('thrsw'),
        'ldunif': Signal('ldunif'),
        'ldunifa': Signal('ldunifa'),
        'ldunifrf': WriteSignal('ldunifrf'),
        'ldunifarf': WriteSignal('ldunifarf'),
        'ldtmu': WriteSignal('ldtmu'),
        'ldvary': WriteSignal('ldvary'),
        'ldvpm': Signal('ldvpm'),
        'ldtlb': WriteSignal('ldtlb'),
        'ldtlbu': WriteSignal('ldtlbu'),
        'smimm': Signal('smimm'),
        'ucb': Signal('ucb'),
        'rot': Signal('rot'),
        'wrtmuc': Signal('wrtmuc'),
    }

    REGISTERS = {
        name: Register(name, 1, addr)
        for addr, name in enumerate([
            'r0',
            'r1',
            'r2',
            'r3',
            'r4',
            'r5',
            'null',
            'tlb',
            'tlbu',
            'tmu',
            'tmul',
            'tmud',
            'tmua',
            'tmuau',
            'vpm',
            'vpmu',
            'sync',
            'syncu',
            'syncb',
            '_reg_recip',
            '_reg_rsqrt',
            '_reg_exp',
            '_reg_log',
            '_reg_sin',
            '_reg_rsqrt2',
            '',
            '',
            '',
            '',
            '',
            '',
            '',
            'tmuc',
            'tmus',
            'tmut',
            'tmur',
            'tmui',
            'tmub',
            'tmudref',
            'tmuoff',
            'tmuscm',
            'tmusf',
            'tmuslod',
            'tmuhs',
            'tmuhscm',
            'tmuhsf',
            'tmuhslod',
            '',
            '',
            '',
            '',
            '',
            '',
            '',
            '',
            'r5rep',
        ])
    }
    for i in range(64):
        REGISTERS[f'rf{i}'] = Register(f'rf{i}', 0, i)

    add_ops = {
        # FADD is FADDNF depending on the order of the mux_a/mux_b.
        'fadd': 0,
        'faddnf': 0,
        'vfpack': 53,
        'add': 56,
        'sub': 60,
        'fsub': 64,
        'imin': 120,
        'imax': 121,
        'umin': 122,
        'umax': 123,
        'shl': 124,
        'shr': 125,
        'asr': 126,
        'ror': 127,
        # FMIN is FMAX depending on the order of the mux_a/mux_b.
        'fmin': 128,
        'fmax': 128,

        'vfmin': 176,

        'band': 181,
        'bor': 182,
        'bxor': 183,

        'bnot': 186,
        'neg': 186,
        'flapush': 186,
        'flbpush': 186,
        'flpop': 186,
        '_op_recip': 186,
        'setmsf': 186,
        'setrevf': 186,

        'nop': 187,
        'tidx': 187,
        'eidx': 187,
        'lr': 187,
        'vfla': 187,
        'vflna': 187,
        'vflb': 187,
        'vflnb': 187,
        'msf': 187,
        'revf': 187,
        'iid': 187,
        'sampid': 187,
        'barrierid': 187,
        'tmuwt': 187,
        'vpmwt': 187,

        '_op_rsqrt': 188,
        '_op_exp': 188,
        '_op_log': 188,
        '_op_sin': 188,
        '_op_rsqrt2': 188,

        'fcmp': 192,

        'vfmax': 240,

        'fround': 245,
        'ftoin': 245,
        'ftrunc': 245,
        'ftoiz': 245,
        'ffloor': 246,
        'ftouz': 246,
        'fceil': 246,
        'ftoc': 246,
        'fdx': 247,
        'fdy': 247,

        # The stvpms are distinguished by the waddr field.
        'stvpmv': 248,
        'stvpmd': 248,
        'stvpmp': 248,

        'itof': 252,
        'clz': 252,
        'utof': 252,
    }

    add_op_mux_a = {
        'nop': 0,
        'tidx': 1,
        'eidx': 2,
        'lr': 3,
        'vfla': 4,
        'vflna': 5,
        'vflb': 6,
        'vflnb': 7,

        'msf': 0,
        'revf': 1,
        'iid': 2,
        'sampid': 3,
        'barrierid': 4,
        'tmuwt': 5,
        'vpmwt': 6,
    }

    add_op_mux_b = {
        'bnot': 0,
        'neg': 1,
        'flapush': 2,
        'flbpush': 3,
        'flpop': 4,
        '_op_recip': 5,
        'setmsf': 6,
        'setrevf': 7,

        'nop': 0,
        'tidx': 0,
        'eidx': 0,
        'lr': 0,
        'vfla': 0,
        'vflna': 0,
        'vflb': 0,
        'vflnb': 0,

        'fround': 0,
        'ftoin': 3,
        'ftrunc': 4,
        'ftoiz': 7,
        'ffloor': 0,
        'ftouz': 3,
        'fceil': 4,
        'ftoc': 7,
        'fdx': 0,
        'fdy': 4,

        'msf': 2,
        'revf': 2,
        'iid': 2,
        'sampid': 2,
        'barrierid': 2,
        'tmuwt': 2,
        'vpmwt': 2,

        '_op_rsqrt': 3,
        '_op_exp': 4,
        '_op_log': 5,
        '_op_sin': 6,
        '_op_rsqrt2': 7,

        'itof': 0,
        'clz': 3,
        'utof': 4,
    }

    mul_ops = {
        'add': 1,
        'sub': 2,
        'umul24': 3,
        'vfmul': 4,
        'smul24': 9,
        'multop': 10,
        'fmov': 14,
        'nop': 15,
        'mov': 15,
        'fmul': 16,
    }

    mul_op_mux_a = {
        'nop': 0,
    }

    mul_op_mux_b = {
        'nop': 4,
        'mov': 7,
        'fmov': 0,
    }

    # Don't ask me why...
    def sig_to_num(self):
        sigs = {
            frozenset(): 0,
            frozenset(['thrsw']): 1,
            frozenset(['ldunif']): 2,
            frozenset(['thrsw', 'ldunif']): 3,
            frozenset(['ldtmu']): 4,
            frozenset(['thrsw', 'ldtmu']): 5,
            frozenset(['ldtmu', 'ldunif']): 6,
            frozenset(['thrsw', 'ldtmu', 'ldunif']): 7,
            frozenset(['ldvary']): 8,
            frozenset(['thrsw', 'ldvary']): 9,
            frozenset(['ldvary', 'ldunif']): 10,
            frozenset(['thrsw', 'ldvary', 'ldunif']): 11,
            frozenset(['ldunifrf']): 12,
            frozenset(['thrsw', 'ldunifrf']): 13,
            frozenset(['smimm', 'ldvary']): 14,
            frozenset(['smimm']): 15,
            frozenset(['ldtlb']): 16,
            frozenset(['ldtlbu']): 17,
            frozenset(['wrtmuc']): 18,
            frozenset(['thrsw', 'wrtmuc']): 19,
            frozenset(['ldvary', 'wrtmuc']): 20,
            frozenset(['thrsw', 'ldvary', 'wrtmuc']): 21,
            frozenset(['ucb']): 22,
            frozenset(['rot']): 23,
            frozenset(['ldunifa']): 24,
            frozenset(['ldunifarf']): 25,
            frozenset(['smimm', 'ldtmu']): 31,
        }
        return sigs[frozenset(self.sig)]

    def cond_to_num(self):
        if self.sig.is_write():
            return self.sig.write_address()

        conds_push = {
            'pushz': 1,
            'pushn': 2,
            'pushc': 3,
        }
        conds_update = {
            'andz': 4,
            'andnz': 5,
            'nornz': 6,
            'norz': 7,
            'andn': 8,
            'andnn': 9,
            'nornn': 10,
            'norn': 11,
            'andc': 12,
            'andnc': 13,
            'nornc': 14,
            'norc': 15,
        }
        conds_insn = {
            'ifa': 0,
            'ifb': 1,
            'ifna': 2,
            'ifnb': 3,
        }

        add_insn = 1 * int(self.cond_add in conds_insn.keys())
        add_push = 2 * int(self.cond_add in conds_push.keys())
        add_update = 3 * int(self.cond_add in conds_update.keys())

        mul_insn = 1 * int(self.cond_mul in conds_insn.keys())
        mul_push = 2 * int(self.cond_mul in conds_push.keys())
        mul_update = 3 * int(self.cond_mul in conds_update.keys())

        add_cond = add_insn + add_push + add_update
        mul_cond = mul_insn + mul_push + mul_update

        result = [
            #     none | add_insn | add_push | add_update
            [0, 0b0100000,         0,         0],  # none
            [0b0110000, 0b1000000, 0b0110000, 0b1000000],  # mul_insn
            [0b0010000, 0b0100000,      None,      None],  # mul_push
            [0b0010000,      None,      None,      None],  # mul_update
        ][mul_cond][add_cond]

        assert(result is not None)

        if add_push > 0:
            result |= conds_push[self.cond_add]
        if mul_push > 0:
            result |= conds_push[self.cond_mul]
        if add_update > 0:
            result |= conds_update[self.cond_add]
        if mul_update > 0:
            result |= conds_update[self.cond_mul]
        if mul_insn > 0:
            if add_insn > 0:
                result |= conds_insn[self.cond_mul] << 4
                result |= conds_insn[self.cond_add]
            elif add_update > 0:
                result |= conds_insn[self.cond_mul] << 4
            else:
                result |= conds_insn[self.cond_mul] << 2
        elif add_insn > 0:
            result |= conds_insn[self.cond_add] << 2

        return result

    def cond_br_to_num(self):
        return {
            'always': 0,
            'a0': 2,
            'na0': 3,
            'alla': 4,
            'anyna': 5,
            'anya': 6,
            'allna': 7,
        }[self.cond_br]

    def __init__(self, asm, opr, *args, **kwargs):
        asm.append(self)

        self.insn_type = 'alu'
        self.finalized = False

        self.sig = Signals()

        self.cond_add = None
        self.cond_mul = None

        self.op_add = self.add_ops['nop']
        self.ma = Instruction.REGISTERS['null'].magic
        self.waddr_a = Instruction.REGISTERS['null'].waddr
        self.add_a = self.add_op_mux_a['nop']
        self.add_b = self.add_op_mux_b['nop']

        self.op_mul = self.mul_ops['nop']
        self.mm = Instruction.REGISTERS['null'].magic
        self.waddr_m = Instruction.REGISTERS['null'].waddr
        self.mul_a = self.mul_op_mux_a['nop']
        self.mul_b = self.mul_op_mux_b['nop']

        self.raddr_a = None
        self.raddr_b = None

        self.addr = 0
        self.addr_label = None

        if opr in self.add_ops:
            self.AddALU(self, opr, *args, **kwargs)
        elif opr == 'b':
            self.Branch(self, opr, *args, **kwargs)

    def __getattr__(self, name):
        if self.insn_type == 'alu' and name in Instruction.mul_ops.keys():
            return functools.partial(self.MulALU, self, name)
        else:
            raise AttributeError(name)

    def __int__(self):
        if not self.finalized:
            raise ValueError('Not yet finalized')
        if self.insn_type == 'alu':
            return (self.op_mul << 58) \
                | (int(self.sig) << 53) \
                | (self.cond_to_num() << 46) \
                | (self.mm << 45) \
                | (self.ma << 44) \
                | (self.waddr_m << 38) \
                | (self.waddr_a << 32) \
                | (self.op_add << 24) \
                | (self.mul_b << 21) \
                | (self.mul_a << 18) \
                | (self.add_b << 15) \
                | (self.add_a << 12) \
                | ((self.raddr_a if self.raddr_a is not None else 0) << 6) \
                | ((self.raddr_b if self.raddr_b is not None else 0) << 0)
        elif self.insn_type == 'branch':
            return (0b10 << 56) \
                | (((self.addr & ((1 << 24) - 1)) >> 3) << 35) \
                | (self.cond_br_to_num() << 32) \
                | ((self.addr >> 24) << 24) \
                | (self.bdi << 12) \
                | ((self.raddr_a if self.raddr_a is not None else 0) << 6)

    class ALU(object):

        # XXX: Type-strict dictionary

        smimms_int = {}
        for i in range(16):
            smimms_int[i] = i
            smimms_int[i - 16] = i + 16
            smimms_int[float_to_int(2 ** (i - 8))] = i + 32

        smimms_float = {}
        for i in range(16):
            # Denormal numbers
            smimms_float[int_to_float(i)] = i
            smimms_float[2 ** (i - 8)] = i + 32

        def manage_src(self, insn, src):

            is_smimm_int = isinstance(src, int)
            is_smimm_float = isinstance(src, float)

            if is_smimm_int or is_smimm_float:
                if is_smimm_int:
                    rb = self.smimms_int[src]
                elif is_smimm_float:
                    rb = self.smimms_float[src]
                if insn.raddr_b is None:
                    insn.raddr_b = rb
                    insn.sig.add(Instruction.SIGNALS['smimm'])
                else:
                    if Instruction.SIGNALS['smimm'] not in insn.sig:
                        raise AssembleError('Too many requests for raddr_b')
                    elif insn.raddr_b != rb:
                        raise AssembleError('Small immediates conflict')
                return 7

            if src.magic == 0:
                idx = src.waddr
                assert 0 <= idx <= 63
                if insn.raddr_a in [None, idx]:
                    insn.raddr_a = idx
                    return 6
                elif Instruction.SIGNALS['smimm'] not in insn.sig and insn.raddr_b in [None, idx]:
                    insn.raddr_b = idx
                    return 7
                else:
                    raise AssembleError('Too many register files read')
            elif src.waddr < 6:
                return src.waddr
            else:
                raise AssembleError(f'Unknown source register {src}')

        def __init__(self, insn, opr, dst, src1=None, src2=None,
                     cond=None, sig=None):
            # XXX: With Python >= 3.8 we can use positional-only params.
            if src1 is None and src2 is not None:
                raise AssembleError('src2 is specified while src1 is not')

            insn.insn_type = 'alu'

            if sig is not None:
                insn.sig.add(sig)

            self.cond = cond

            self.op = self.ops[opr]

            self.magic = dst.magic
            self.waddr = dst.waddr

            if src1 is None:
                self.mux_a = self.op_mux_a[opr]
            else:
                self.mux_a = self.manage_src(insn, src1)

            if src2 is None:
                self.mux_b = self.op_mux_b[opr]
            else:
                self.mux_b = self.manage_src(insn, src2)

            if opr in ['fadd', 'faddnf', 'fsub', 'fmax', 'fmin', 'fcmp']:

                self.op |= dst.pack_bits << 4

                a_unpack = src1.unpack_bits[0] if isinstance(src1, Register) else Register.INPUT_MODIFIER['none'][0]
                b_unpack = src2.unpack_bits[0] if isinstance(src2, Register) else Register.INPUT_MODIFIER['none'][0]

                ordering = a_unpack * 8 + self.mux_a > b_unpack * 8 + self.mux_b
                if (opr in ['fmin', 'fadd'] and ordering) or (opr in ['fmax', 'faddnf'] and not ordering):
                    a_unpack, b_unpack = b_unpack, a_unpack
                    self.mux_a, self.mux_b = self.mux_b, self.mux_a

                self.op |= a_unpack << 2
                self.op |= b_unpack << 0

            if opr in ['fround', 'ftrunc', 'ffloor', 'fceil', 'fdx', 'fdy']:

                assert src1.unpack_bits != Register.INPUT_MODIFIER['abs'], "'abs' unpacking is not allowed here."

                self.mux_b |= dst.pack_bits
                a_unpack = src1.unpack_bits[0] if isinstance(src1, Register) else Register.INPUT_MODIFIER['none'][0]
                self.op = (self.op & ~(1 << 2)) | a_unpack << 2

            if opr in ['ftoin', 'ftoiz', 'ftouz', 'ftoc']:

                assert dst.pack_bits == Register.OUTPUT_MODIFIER['none'], "packing is not allowed here."
                assert src1.unpack_bits != Register.INPUT_MODIFIER['abs'], "'abs' unpacking is not allowed here."

                a_unpack = src1.unpack_bits[0] if isinstance(src1, Register) else Register.INPUT_MODIFIER['none'][0]
                self.op &= ~0b1100
                self.op |= a_unpack << 2

            if opr in ['vfpack']:

                a_unpack = src1.unpack_bits[0] if isinstance(src1, Register) else Register.INPUT_MODIFIER['none'][0]
                b_unpack = src2.unpack_bits[0] if isinstance(src2, Register) else Register.INPUT_MODIFIER['none'][0]

                self.op &= ~0b101
                self.op |= a_unpack << 2
                self.op |= b_unpack

            if opr in ['vfmin', 'vfmax']:

                a_unpack = src1.unpack_bits[1] if isinstance(src1, Register) else Register.INPUT_MODIFIER['none'][1]
                self.op |= a_unpack

            if opr in ['vfmul']:

                a_unpack = src1.unpack_bits[1] if isinstance(src1, Register) else Register.INPUT_MODIFIER['none'][1]
                self.op += a_unpack

            if opr in ['fmul']:

                a_unpack = src1.unpack_bits[0] if isinstance(src1, Register) else Register.INPUT_MODIFIER['none'][0]
                b_unpack = src2.unpack_bits[0] if isinstance(src2, Register) else Register.INPUT_MODIFIER['none'][0]

                self.op += dst.pack_bits << 4
                self.op |= a_unpack << 2
                self.op |= b_unpack << 0

            if opr in ['fmov']:

                a_unpack = src1.unpack_bits[0] if isinstance(src1, Register) else 0

                self.op |= (dst.pack_bits >> 1) & 1
                self.mux_b = ((dst.pack_bits & 1) << 2) | a_unpack

    class AddALU(ALU):

        def __init__(self, insn, *args, **kwargs):
            self.ops = insn.add_ops
            self.op_mux_a = insn.add_op_mux_a
            self.op_mux_b = insn.add_op_mux_b
            super().__init__(insn, *args, **kwargs)
            insn.cond_add = self.cond
            insn.op_add = self.op
            insn.ma = self.magic
            insn.waddr_a = self.waddr
            insn.add_a = self.mux_a
            insn.add_b = self.mux_b

    class MulALU(ALU):

        def __init__(self, insn, *args, **kwargs):
            self.ops = insn.mul_ops
            self.op_mux_a = insn.mul_op_mux_a
            self.op_mux_b = insn.mul_op_mux_b
            super().__init__(insn, *args, **kwargs)
            insn.cond_mul = self.cond
            insn.op_mul = self.op
            insn.mm = self.magic
            insn.waddr_m = self.waddr
            insn.mul_a = self.mux_a
            insn.mul_b = self.mux_b

    class Branch(object):

        def __init__(self, insn, opr, src, *, cond):

            insn.insn_type = 'branch'
            insn.cond_br = cond

            if src.startswith('rf'):
                insn.bdi = 3
                insn.raddr_a = int(src[2:])
            else:
                # Branch to label
                insn.bdi = 1
                insn.addr_label = src


def mov(asm, dst, src, **kwargs):
    return Instruction(asm, 'bor', dst, src, src, **kwargs)


def fmul(asm, dst, src1, src2, **kwargs):
    return Instruction(asm, 'nop', Instruction.REGISTERS['null']).fmul(dst, src1, src2, **kwargs)


def fmov(asm, dst, src, **kwargs):
    return Instruction(asm, 'nop', Instruction.REGISTERS['null']).fmov(dst, src, **kwargs)


def vfmul(asm, dst, src1, src2, **kwargs):
    return Instruction(asm, 'nop', Instruction.REGISTERS['null']).vfmul(dst, src1, src2, **kwargs)


_alias_ops = [
    mov,
    vfmul,
    fmul,
    fmov,
]


class SFUIntegrator(Register):

    def __init__(self, asm, name):
        self.asm = asm
        self.reg_name = '_reg_'+name
        self.op_name = '_op_'+name
        reg = Instruction.REGISTERS[self.reg_name]
        super(SFUIntegrator, self).__init__(reg.name, reg.magic, reg.waddr)

    def __call__(self, dst, src, **kwargs):
        return Instruction(self.asm, self.op_name, dst, src, **kwargs)


def qpu(func):

    @functools.wraps(func)
    def decorator(asm, *args, **kwargs):
        g = func.__globals__
        g_orig = g.copy()
        g['L'] = Label(asm)
        g['R'] = Reference()
        g['b'] = functools.partial(Instruction, asm, 'b')
        for add_op in Instruction.add_ops.keys():
            if not add_op.startswith('_op_'):
                g[add_op] = functools.partial(Instruction, asm, add_op)
        for alias_op in _alias_ops:
            g[alias_op.__name__] = functools.partial(alias_op, asm)
        for waddr, reg in Instruction.REGISTERS.items():
<<<<<<< HEAD
            g[waddr] = reg
        for name, sig in Instruction.SIGNALS.items():
            g[name] = sig
=======
            if waddr.startswith('_reg_'):
                g[waddr[5:]] = SFUIntegrator(asm, waddr[5:])
            else:
                g[waddr] = reg
>>>>>>> e20fa350
        func(asm, *args, **kwargs)
        g.clear()
        for key, value in g_orig.items():
            g[key] = value

    return decorator<|MERGE_RESOLUTION|>--- conflicted
+++ resolved
@@ -844,16 +844,12 @@
         for alias_op in _alias_ops:
             g[alias_op.__name__] = functools.partial(alias_op, asm)
         for waddr, reg in Instruction.REGISTERS.items():
-<<<<<<< HEAD
-            g[waddr] = reg
-        for name, sig in Instruction.SIGNALS.items():
-            g[name] = sig
-=======
             if waddr.startswith('_reg_'):
                 g[waddr[5:]] = SFUIntegrator(asm, waddr[5:])
             else:
                 g[waddr] = reg
->>>>>>> e20fa350
+        for name, sig in Instruction.SIGNALS.items():
+            g[name] = sig
         func(asm, *args, **kwargs)
         g.clear()
         for key, value in g_orig.items():
